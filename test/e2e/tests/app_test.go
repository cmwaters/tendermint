--- conflicted
+++ resolved
@@ -50,6 +50,7 @@
 		info, err := client.ABCIInfo(ctx)
 		require.NoError(t, err)
 		require.NotEmpty(t, info.Response.LastBlockAppHash, "expected app to return app hash")
+
 		// In next-block execution, the app hash is stored in the next block
 		blockHeight := info.Response.LastBlockHeight + 1
 
@@ -62,23 +63,11 @@
 
 		block, err := client.Block(ctx, &blockHeight)
 		require.NoError(t, err)
-<<<<<<< HEAD
-		require.Equal(t, info.Response.LastBlockHeight, block.Block.Height)
-		require.Equal(t,
-			fmt.Sprintf("%x", info.Response.LastBlockAppHash),
-			fmt.Sprintf("%x", block.Block.AppHash.Bytes()),
-			fmt.Sprintf("app hash does not match last block's app hash at height %d", block.Block.Height))
-
-		require.True(t, status.SyncInfo.LatestBlockHeight >= info.Response.LastBlockHeight,
-			"status out of sync with application")
-=======
-
 		require.Equal(t, blockHeight, block.Block.Height)
 		require.Equal(t,
 			fmt.Sprintf("%x", info.Response.LastBlockAppHash),
 			fmt.Sprintf("%x", block.Block.AppHash.Bytes()),
 			"app hash does not match last block's app hash")
->>>>>>> 4a504c06
 	})
 }
 
