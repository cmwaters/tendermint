package app

import (
	"bytes"
	"context"
	"encoding/base64"
	"errors"
	"fmt"
	"os"
	"path/filepath"
	"strconv"
	"time"

	"github.com/tendermint/tendermint/abci/example/kvstore"
	abci "github.com/tendermint/tendermint/abci/types"
	"github.com/tendermint/tendermint/libs/log"
	"github.com/tendermint/tendermint/version"
)

const appVersion = 1

// Application is an ABCI application for use by end-to-end tests. It is a
// simple key/value store for strings, storing data in memory and persisting
// to disk as JSON, taking state sync snapshots if requested.
type Application struct {
	abci.BaseApplication
	logger          log.Logger
	state           *State
	snapshots       *SnapshotStore
	cfg             *Config
	restoreSnapshot *abci.Snapshot
	restoreChunks   [][]byte
}

// Config allows for the setting of high level parameters for running the e2e Application
// KeyType and ValidatorUpdates must be the same for all nodes running the same application.
type Config struct {
	// The directory with which state.json will be persisted in. Usually $HOME/.tendermint/data
	Dir string `toml:"dir"`

	// SnapshotInterval specifies the height interval at which the application
	// will take state sync snapshots. Defaults to 0 (disabled).
	SnapshotInterval uint64 `toml:"snapshot_interval"`

	// RetainBlocks specifies the number of recent blocks to retain. Defaults to
	// 0, which retains all blocks. Must be greater that PersistInterval,
	// SnapshotInterval and EvidenceAgeHeight.
	RetainBlocks uint64 `toml:"retain_blocks"`

	// KeyType sets the curve that will be used by validators.
	// Options are ed25519 & secp256k1
	KeyType string `toml:"key_type"`

	// PersistInterval specifies the height interval at which the application
	// will persist state to disk. Defaults to 1 (every height), setting this to
	// 0 disables state persistence.
	PersistInterval uint64 `toml:"persist_interval"`

	// ValidatorUpdates is a map of heights to validator names and their power,
	// and will be returned by the ABCI application. For example, the following
	// changes the power of validator01 and validator02 at height 1000:
	//
	// [validator_update.1000]
	// validator01 = 20
	// validator02 = 10
	//
	// Specifying height 0 returns the validator update during InitChain. The
	// application returns the validator updates as-is, i.e. removing a
	// validator must be done by returning it with power 0, and any validators
	// not specified are not changed.
	//
	// height <-> pubkey <-> voting power
	ValidatorUpdates map[string]map[string]uint8 `toml:"validator_update"`

	// Add artificial delays to each of the main ABCI calls to mimic computation time
	// of the application
	PrepareProposalDelay time.Duration `toml:"prepare_proposal_delay"`
	ProcessProposalDelay time.Duration `toml:"process_proposal_delay"`
	CheckTxDelay         time.Duration `toml:"check_tx_delay"`
	FinalizeBlockDelay   time.Duration `toml:"finalize_block_delay"`
	// TODO: add vote extension delays once completed (@cmwaters)
}

func DefaultConfig(dir string) *Config {
	return &Config{
		PersistInterval:  1,
		SnapshotInterval: 100,
		Dir:              dir,
	}
}

// NewApplication creates the application.
func NewApplication(cfg *Config) (abci.Application, error) {
	state, err := NewState(cfg.Dir, cfg.PersistInterval)
	if err != nil {
		return nil, err
	}
	snapshots, err := NewSnapshotStore(filepath.Join(cfg.Dir, "snapshots"))
	if err != nil {
		return nil, err
	}
	return &Application{
		logger:    log.NewTMLogger(log.NewSyncWriter(os.Stdout)),
		state:     state,
		snapshots: snapshots,
		cfg:       cfg,
	}, nil
}

// Info implements ABCI.
func (app *Application) Info(_ context.Context, req *abci.RequestInfo) (*abci.ResponseInfo, error) {
	return &abci.ResponseInfo{
		Version:          version.ABCIVersion,
		AppVersion:       appVersion,
		LastBlockHeight:  int64(app.state.Height),
		LastBlockAppHash: app.state.Hash,
	}, nil
}

// Info implements ABCI.
func (app *Application) InitChain(_ context.Context, req *abci.RequestInitChain) (*abci.ResponseInitChain, error) {
	var err error
	app.state.initialHeight = uint64(req.InitialHeight)
	if len(req.AppStateBytes) > 0 {
		err = app.state.Import(0, req.AppStateBytes)
		if err != nil {
			panic(err)
		}
	}
	resp := &abci.ResponseInitChain{
		AppHash: app.state.Hash,
	}
	if resp.Validators, err = app.validatorUpdates(0); err != nil {
		panic(err)
	}
	return resp, nil
}

// CheckTx implements ABCI.
func (app *Application) CheckTx(_ context.Context, req *abci.RequestCheckTx) (*abci.ResponseCheckTx, error) {
	_, _, err := parseTx(req.Tx)
	if err != nil {
		return &abci.ResponseCheckTx{
			Code: kvstore.CodeTypeEncodingError,
			Log:  err.Error(),
		}, nil
	}

	if app.cfg.CheckTxDelay != 0 {
		time.Sleep(app.cfg.CheckTxDelay)
	}

	return &abci.ResponseCheckTx{Code: kvstore.CodeTypeOK, GasWanted: 1}, nil
}

// FinalizeBlock implements ABCI.
func (app *Application) FinalizeBlock(_ context.Context, req *abci.RequestFinalizeBlock) (*abci.ResponseFinalizeBlock, error) {
	var txs = make([]*abci.ExecTxResult, len(req.Txs))

	for i, tx := range req.Txs {
		key, value, err := parseTx(tx)
		if err != nil {
			panic(err) // shouldn't happen since we verified it in CheckTx
		}
		app.state.Set(key, value)

		txs[i] = &abci.ExecTxResult{Code: kvstore.CodeTypeOK}
	}

	valUpdates, err := app.validatorUpdates(uint64(req.Height))
	if err != nil {
		panic(err)
	}

	if app.cfg.FinalizeBlockDelay != 0 {
		time.Sleep(app.cfg.FinalizeBlockDelay)
	}

	return &abci.ResponseFinalizeBlock{
		TxResults:        txs,
		ValidatorUpdates: valUpdates,
		AgreedAppData:    app.state.Finalize(),
		Events: []abci.Event{
			{
				Type: "val_updates",
				Attributes: []abci.EventAttribute{
					{
						Key:   "size",
						Value: strconv.Itoa(valUpdates.Len()),
					},
					{
						Key:   "height",
						Value: strconv.Itoa(int(req.Height)),
					},
				},
			},
		},
	}, nil
}

// Commit implements ABCI.
func (app *Application) Commit(_ context.Context, _ *abci.RequestCommit) (*abci.ResponseCommit, error) {
	height, err := app.state.Commit()
	if err != nil {
		panic(err)
	}
	if app.cfg.SnapshotInterval > 0 && height%app.cfg.SnapshotInterval == 0 {
		snapshot, err := app.snapshots.Create(app.state)
		if err != nil {
			panic(err)
		}
		app.logger.Info("created state sync snapshot", "height", snapshot.Height)
		err = app.snapshots.Prune(maxSnapshotCount)
		if err != nil {
			app.logger.Error("failed to prune snapshots", "err", err)
		}
	}
	retainHeight := int64(0)
	if app.cfg.RetainBlocks > 0 {
		retainHeight = int64(height - app.cfg.RetainBlocks + 1)
	}
	return &abci.ResponseCommit{
		RetainHeight: retainHeight,
	}, nil
}

// Query implements ABCI.
func (app *Application) Query(_ context.Context, req *abci.RequestQuery) (*abci.ResponseQuery, error) {
	return &abci.ResponseQuery{
		Height: int64(app.state.Height),
		Key:    req.Data,
		Value:  []byte(app.state.Get(string(req.Data))),
	}, nil
}

// ListSnapshots implements ABCI.
func (app *Application) ListSnapshots(_ context.Context, req *abci.RequestListSnapshots) (*abci.ResponseListSnapshots, error) {
	snapshots, err := app.snapshots.List()
	if err != nil {
		panic(err)
	}
	return &abci.ResponseListSnapshots{Snapshots: snapshots}, nil
}

// LoadSnapshotChunk implements ABCI.
func (app *Application) LoadSnapshotChunk(_ context.Context, req *abci.RequestLoadSnapshotChunk) (*abci.ResponseLoadSnapshotChunk, error) {
	chunk, err := app.snapshots.LoadChunk(req.Height, req.Format, req.Chunk)
	if err != nil {
		panic(err)
	}
	return &abci.ResponseLoadSnapshotChunk{Chunk: chunk}, nil
}

// OfferSnapshot implements ABCI.
func (app *Application) OfferSnapshot(_ context.Context, req *abci.RequestOfferSnapshot) (*abci.ResponseOfferSnapshot, error) {
	if app.restoreSnapshot != nil {
		panic("A snapshot is already being restored")
	}
	app.restoreSnapshot = req.Snapshot
	app.restoreChunks = [][]byte{}
	return &abci.ResponseOfferSnapshot{Result: abci.ResponseOfferSnapshot_ACCEPT}, nil
}

// ApplySnapshotChunk implements ABCI.
func (app *Application) ApplySnapshotChunk(_ context.Context, req *abci.RequestApplySnapshotChunk) (*abci.ResponseApplySnapshotChunk, error) {
	if app.restoreSnapshot == nil {
		panic("No restore in progress")
	}
	app.restoreChunks = append(app.restoreChunks, req.Chunk)
	if len(app.restoreChunks) == int(app.restoreSnapshot.Chunks) {
		bz := []byte{}
		for _, chunk := range app.restoreChunks {
			bz = append(bz, chunk...)
		}
		err := app.state.Import(app.restoreSnapshot.Height, bz)
		if err != nil {
			panic(err)
		}
		app.restoreSnapshot = nil
		app.restoreChunks = nil
	}
	return &abci.ResponseApplySnapshotChunk{Result: abci.ResponseApplySnapshotChunk_ACCEPT}, nil
}

func (app *Application) PrepareProposal(
<<<<<<< HEAD
	_ context.Context, req *abci.RequestPrepareProposal) (*abci.ResponsePrepareProposal, error) {
=======
	req abci.RequestPrepareProposal,
) abci.ResponsePrepareProposal {
>>>>>>> 4d330ab4
	txs := make([][]byte, 0, len(req.Txs))
	var totalBytes int64
	for _, tx := range req.Txs {
		totalBytes += int64(len(tx))
		if totalBytes > req.MaxTxBytes {
			break
		}
		txs = append(txs, tx)
	}

	if app.cfg.PrepareProposalDelay != 0 {
		time.Sleep(app.cfg.PrepareProposalDelay)
	}

	return &abci.ResponsePrepareProposal{Txs: txs}, nil
}

// ProcessProposal implements part of the Application interface.
// It accepts any proposal that does not contain a malformed transaction.
func (app *Application) ProcessProposal(_ context.Context, req *abci.RequestProcessProposal) (*abci.ResponseProcessProposal, error) {
	for _, tx := range req.Txs {
		_, _, err := parseTx(tx)
		if err != nil {
			return &abci.ResponseProcessProposal{Status: abci.ResponseProcessProposal_REJECT}, nil
		}
	}

	if app.cfg.ProcessProposalDelay != 0 {
		time.Sleep(app.cfg.ProcessProposalDelay)
	}

	return &abci.ResponseProcessProposal{Status: abci.ResponseProcessProposal_ACCEPT}, nil
}

func (app *Application) Rollback() error {
	return app.state.Rollback()
}

// validatorUpdates generates a validator set update.
func (app *Application) validatorUpdates(height uint64) (abci.ValidatorUpdates, error) {
	updates := app.cfg.ValidatorUpdates[fmt.Sprintf("%v", height)]
	if len(updates) == 0 {
		return nil, nil
	}

	valUpdates := abci.ValidatorUpdates{}
	for keyString, power := range updates {

		keyBytes, err := base64.StdEncoding.DecodeString(keyString)
		if err != nil {
			return nil, fmt.Errorf("invalid base64 pubkey value %q: %w", keyString, err)
		}
		valUpdates = append(valUpdates, abci.UpdateValidator(keyBytes, int64(power), app.cfg.KeyType))
	}
	return valUpdates, nil
}

// parseTx parses a tx in 'key=value' format into a key and value.
func parseTx(tx []byte) (string, string, error) {
	parts := bytes.Split(tx, []byte("="))
	if len(parts) != 2 {
		return "", "", fmt.Errorf("invalid tx format: %q", string(tx))
	}
	if len(parts[0]) == 0 {
		return "", "", errors.New("key cannot be empty")
	}
	return string(parts[0]), string(parts[1]), nil
}<|MERGE_RESOLUTION|>--- conflicted
+++ resolved
@@ -283,12 +283,7 @@
 }
 
 func (app *Application) PrepareProposal(
-<<<<<<< HEAD
 	_ context.Context, req *abci.RequestPrepareProposal) (*abci.ResponsePrepareProposal, error) {
-=======
-	req abci.RequestPrepareProposal,
-) abci.ResponsePrepareProposal {
->>>>>>> 4d330ab4
 	txs := make([][]byte, 0, len(req.Txs))
 	var totalBytes int64
 	for _, tx := range req.Txs {
