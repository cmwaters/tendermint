--- conflicted
+++ resolved
@@ -905,13 +905,9 @@
 	genDoc, _ := sm.MakeGenesisDocFromFile(config.GenesisFile())
 	state.LastValidators = state.Validators.Copy()
 	// mode = 0 for committing all the blocks
-<<<<<<< HEAD
-	blocks := sf.MakeBlocks(3, &state, privVal)
-=======
 	blocks, err := sf.MakeBlocks(3, &state, privVal)
 	require.NoError(t, err)
 
->>>>>>> b2409b33
 	store.chain = blocks
 
 	// 2. Tendermint must panic if app returns wrong hash for the first block
