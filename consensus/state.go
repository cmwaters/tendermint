package consensus

import (
	"bytes"
	"context"
	"errors"
	"fmt"
	"io/ioutil"
	"os"
	"reflect"
	"runtime/debug"
	"time"

	"github.com/gogo/protobuf/proto"
	ipface "github.com/ipfs/interface-go-ipfs-core"
	cfg "github.com/lazyledger/lazyledger-core/config"
	cstypes "github.com/lazyledger/lazyledger-core/consensus/types"
	"github.com/lazyledger/lazyledger-core/crypto"
	tmevents "github.com/lazyledger/lazyledger-core/libs/events"
	"github.com/lazyledger/lazyledger-core/libs/fail"
	tmjson "github.com/lazyledger/lazyledger-core/libs/json"
	"github.com/lazyledger/lazyledger-core/libs/log"
	tmmath "github.com/lazyledger/lazyledger-core/libs/math"
	tmos "github.com/lazyledger/lazyledger-core/libs/os"
	"github.com/lazyledger/lazyledger-core/libs/service"
	tmsync "github.com/lazyledger/lazyledger-core/libs/sync"
	"github.com/lazyledger/lazyledger-core/p2p"
	"github.com/lazyledger/lazyledger-core/p2p/ipld"
	tmproto "github.com/lazyledger/lazyledger-core/proto/tendermint/types"
	sm "github.com/lazyledger/lazyledger-core/state"
	"github.com/lazyledger/lazyledger-core/types"
	tmtime "github.com/lazyledger/lazyledger-core/types/time"
)

//-----------------------------------------------------------------------------
// Errors

var (
	ErrInvalidProposalSignature   = errors.New("error invalid proposal signature")
	ErrInvalidProposalPOLRound    = errors.New("error invalid proposal POL round")
	ErrAddingVote                 = errors.New("error adding vote")
	ErrSignatureFoundInPastBlocks = errors.New("found signature from the same key")

	errPubKeyIsNotSet = errors.New("pubkey is not set. Look for \"Can't get private validator pubkey\" errors")
)

//-----------------------------------------------------------------------------

var (
	msgQueueSize = 1000
)

// msgs from the reactor which may update the state
type msgInfo struct {
	Msg    Message `json:"msg"`
	PeerID p2p.ID  `json:"peer_key"`
}

// internally generated messages which may update the state
type timeoutInfo struct {
	Duration time.Duration         `json:"duration"`
	Height   int64                 `json:"height"`
	Round    int32                 `json:"round"`
	Step     cstypes.RoundStepType `json:"step"`
}

func (ti *timeoutInfo) String() string {
	return fmt.Sprintf("%v ; %d/%d %v", ti.Duration, ti.Height, ti.Round, ti.Step)
}

// interface to the mempool
type txNotifier interface {
	TxsAvailable() <-chan struct{}
}

// interface to the evidence pool
type evidencePool interface {
	// Adds consensus based evidence to the evidence pool. This function differs to
	// AddEvidence by bypassing verification and adding it immediately to the pool
	AddEvidenceFromConsensus(types.Evidence) error
}

// State handles execution of the consensus algorithm.
// It processes votes and proposals, and upon reaching agreement,
// commits blocks to the chain and executes them against the application.
// The internal state machine receives input from peers, the internal validator, and from a timer.
type State struct {
	service.BaseService

	// config details
	config        *cfg.ConsensusConfig
	privValidator types.PrivValidator // for signing votes

	// store blocks and commits
	blockStore sm.BlockStore

	ipfs ipface.CoreAPI

	// create and execute blocks
	blockExec *sm.BlockExecutor

	// notify us if txs are available
	txNotifier txNotifier

	// add evidence to the pool
	// when it's detected
	evpool evidencePool

	// internal state
	mtx tmsync.RWMutex
	cstypes.RoundState
	state sm.State // State until height-1.
	// privValidator pubkey, memoized for the duration of one block
	// to avoid extra requests to HSM
	privValidatorPubKey crypto.PubKey

	// state changes may be triggered by: msgs from peers,
	// msgs from ourself, or by timeouts
	peerMsgQueue     chan msgInfo
	internalMsgQueue chan msgInfo
	timeoutTicker    TimeoutTicker

	// information about about added votes and block parts are written on this channel
	// so statistics can be computed by reactor
	statsMsgQueue chan msgInfo

	// we use eventBus to trigger msg broadcasts in the reactor,
	// and to notify external subscribers, eg. through a websocket
	eventBus *types.EventBus

	// a Write-Ahead Log ensures we can recover from any kind of crash
	// and helps us avoid signing conflicting votes
	wal          WAL
	replayMode   bool // so we don't log signing errors during replay
	doWALCatchup bool // determines if we even try to do the catchup

	// for tests where we want to limit the number of transitions the state makes
	nSteps int

	// some functions can be overwritten for testing
	decideProposal func(height int64, round int32)
	doPrevote      func(height int64, round int32)
	setProposal    func(proposal *types.Proposal) error

	// closed when we finish shutting down
	done chan struct{}

	// synchronous pubsub between consensus state and reactor.
	// state only emits EventNewRoundStep and EventVote
	evsw tmevents.EventSwitch

	// for reporting metrics
	metrics *Metrics
}

// StateOption sets an optional parameter on the State.
type StateOption func(*State)

// NewState returns a new State.
func NewState(
	config *cfg.ConsensusConfig,
	state sm.State,
	blockExec *sm.BlockExecutor,
	blockStore sm.BlockStore,
	txNotifier txNotifier,
	evpool evidencePool,
	options ...StateOption,
) *State {
	cs := &State{
		config:           config,
		blockExec:        blockExec,
		blockStore:       blockStore,
		txNotifier:       txNotifier,
		peerMsgQueue:     make(chan msgInfo, msgQueueSize),
		internalMsgQueue: make(chan msgInfo, msgQueueSize),
		timeoutTicker:    NewTimeoutTicker(),
		statsMsgQueue:    make(chan msgInfo, msgQueueSize),
		done:             make(chan struct{}),
		doWALCatchup:     true,
		wal:              nilWAL{},
		evpool:           evpool,
		evsw:             tmevents.NewEventSwitch(),
		metrics:          NopMetrics(),
	}
	// set function defaults (may be overwritten before calling Start)
	cs.decideProposal = cs.defaultDecideProposal
	cs.doPrevote = cs.defaultDoPrevote
	cs.setProposal = cs.defaultSetProposal

	// We have no votes, so reconstruct LastCommit from SeenCommit.
	if state.LastBlockHeight > 0 {
		cs.reconstructLastCommit(state)
	}

	cs.updateToState(state)

	// Don't call scheduleRound0 yet.
	// We do that upon Start().

	cs.BaseService = *service.NewBaseService(nil, "State", cs)
	for _, option := range options {
		option(cs)
	}
	return cs
}

//----------------------------------------
// Public interface

// SetIPFSApi sets the IPFSAPI
func (cs *State) SetIPFSApi(api ipface.CoreAPI) {
	cs.mtx.Lock()
	defer cs.mtx.Unlock()
	cs.ipfs = api
}

// SetLogger implements Service.
func (cs *State) SetLogger(l log.Logger) {
	cs.BaseService.Logger = l
	cs.timeoutTicker.SetLogger(l)
}

// SetEventBus sets event bus.
func (cs *State) SetEventBus(b *types.EventBus) {
	cs.eventBus = b
	cs.blockExec.SetEventBus(b)
}

// StateMetrics sets the metrics.
func StateMetrics(metrics *Metrics) StateOption {
	return func(cs *State) { cs.metrics = metrics }
}

// String returns a string.
func (cs *State) String() string {
	// better not to access shared variables
	return "ConsensusState"
}

// GetState returns a copy of the chain state.
func (cs *State) GetState() sm.State {
	cs.mtx.RLock()
	defer cs.mtx.RUnlock()
	return cs.state.Copy()
}

// GetLastHeight returns the last height committed.
// If there were no blocks, returns 0.
func (cs *State) GetLastHeight() int64 {
	cs.mtx.RLock()
	defer cs.mtx.RUnlock()
	return cs.RoundState.Height - 1
}

// GetRoundState returns a shallow copy of the internal consensus state.
func (cs *State) GetRoundState() *cstypes.RoundState {
	cs.mtx.RLock()
	rs := cs.RoundState // copy
	cs.mtx.RUnlock()
	return &rs
}

// GetRoundStateJSON returns a json of RoundState.
func (cs *State) GetRoundStateJSON() ([]byte, error) {
	cs.mtx.RLock()
	defer cs.mtx.RUnlock()
	return tmjson.Marshal(cs.RoundState)
}

// GetRoundStateSimpleJSON returns a json of RoundStateSimple
func (cs *State) GetRoundStateSimpleJSON() ([]byte, error) {
	cs.mtx.RLock()
	defer cs.mtx.RUnlock()
	return tmjson.Marshal(cs.RoundState.RoundStateSimple())
}

// GetValidators returns a copy of the current validators.
func (cs *State) GetValidators() (int64, []*types.Validator) {
	cs.mtx.RLock()
	defer cs.mtx.RUnlock()
	return cs.state.LastBlockHeight, cs.state.Validators.Copy().Validators
}

// SetPrivValidator sets the private validator account for signing votes. It
// immediately requests pubkey and caches it.
func (cs *State) SetPrivValidator(priv types.PrivValidator) {
	cs.mtx.Lock()
	defer cs.mtx.Unlock()

	cs.privValidator = priv

	if err := cs.updatePrivValidatorPubKey(); err != nil {
		cs.Logger.Error("Can't get private validator pubkey", "err", err)
	}
}

// SetTimeoutTicker sets the local timer. It may be useful to overwrite for testing.
func (cs *State) SetTimeoutTicker(timeoutTicker TimeoutTicker) {
	cs.mtx.Lock()
	cs.timeoutTicker = timeoutTicker
	cs.mtx.Unlock()
}

// LoadCommit loads the commit for a given height.
func (cs *State) LoadCommit(height int64) *types.Commit {
	cs.mtx.RLock()
	defer cs.mtx.RUnlock()
	if height == cs.blockStore.Height() {
		return cs.blockStore.LoadSeenCommit(height)
	}
	return cs.blockStore.LoadBlockCommit(height)
}

// OnStart loads the latest state via the WAL, and starts the timeout and
// receive routines.
func (cs *State) OnStart() error {
	// We may set the WAL in testing before calling Start, so only OpenWAL if its
	// still the nilWAL.
	if _, ok := cs.wal.(nilWAL); ok {
		if err := cs.loadWalFile(); err != nil {
			return err
		}
	}

	// We may have lost some votes if the process crashed reload from consensus
	// log to catchup.
	if cs.doWALCatchup {
		repairAttempted := false
	LOOP:
		for {
			err := cs.catchupReplay(cs.Height)
			switch {
			case err == nil:
				break LOOP
			case !IsDataCorruptionError(err):
				cs.Logger.Error("Error on catchup replay. Proceeding to start State anyway", "err", err)
				break LOOP
			case repairAttempted:
				return err
			}

			cs.Logger.Error("WAL file is corrupted, attempting repair", "err", err)

			// 1) prep work
			if err := cs.wal.Stop(); err != nil {
				return err
			}
			repairAttempted = true

			// 2) backup original WAL file
			corruptedFile := fmt.Sprintf("%s.CORRUPTED", cs.config.WalFile())
			if err := tmos.CopyFile(cs.config.WalFile(), corruptedFile); err != nil {
				return err
			}
			cs.Logger.Info("Backed up WAL file", "src", cs.config.WalFile(), "dst", corruptedFile)

			// 3) try to repair (WAL file will be overwritten!)
			if err := repairWalFile(corruptedFile, cs.config.WalFile()); err != nil {
				cs.Logger.Error("WAL repair failed", "err", err)
				return err
			}
			cs.Logger.Info("Successful repair")

			// reload WAL file
			if err := cs.loadWalFile(); err != nil {
				return err
			}
		}
	}

	if err := cs.evsw.Start(); err != nil {
		return err
	}

	// we need the timeoutRoutine for replay so
	// we don't block on the tick chan.
	// NOTE: we will get a build up of garbage go routines
	// firing on the tockChan until the receiveRoutine is started
	// to deal with them (by that point, at most one will be valid)
	if err := cs.timeoutTicker.Start(); err != nil {
		return err
	}

	// Double Signing Risk Reduction
	if err := cs.checkDoubleSigningRisk(cs.Height); err != nil {
		return err
	}

	// now start the receiveRoutine
	go cs.receiveRoutine(0)

	// schedule the first round!
	// use GetRoundState so we don't race the receiveRoutine for access
	cs.scheduleRound0(cs.GetRoundState())

	return nil
}

// timeoutRoutine: receive requests for timeouts on tickChan and fire timeouts on tockChan
// receiveRoutine: serializes processing of proposoals, block parts, votes; coordinates state transitions
func (cs *State) startRoutines(maxSteps int) {
	err := cs.timeoutTicker.Start()
	if err != nil {
		cs.Logger.Error("Error starting timeout ticker", "err", err)
		return
	}
	go cs.receiveRoutine(maxSteps)
}

// loadWalFile loads WAL data from file. It overwrites cs.wal.
func (cs *State) loadWalFile() error {
	wal, err := cs.OpenWAL(cs.config.WalFile())
	if err != nil {
		cs.Logger.Error("Error loading State wal", "err", err)
		return err
	}
	cs.wal = wal
	return nil
}

// OnStop implements service.Service.
func (cs *State) OnStop() {
	if err := cs.evsw.Stop(); err != nil {
		cs.Logger.Error("error trying to stop eventSwitch", "error", err)
	}
	if err := cs.timeoutTicker.Stop(); err != nil {
		cs.Logger.Error("error trying to stop timeoutTicket", "error", err)
	}
	// WAL is stopped in receiveRoutine.
}

// Wait waits for the the main routine to return.
// NOTE: be sure to Stop() the event switch and drain
// any event channels or this may deadlock
func (cs *State) Wait() {
	<-cs.done
}

// OpenWAL opens a file to log all consensus messages and timeouts for
// deterministic accountability.
func (cs *State) OpenWAL(walFile string) (WAL, error) {
	wal, err := NewWAL(walFile)
	if err != nil {
		cs.Logger.Error("Failed to open WAL", "file", walFile, "err", err)
		return nil, err
	}
	wal.SetLogger(cs.Logger.With("wal", walFile))
	if err := wal.Start(); err != nil {
		cs.Logger.Error("Failed to start WAL", "err", err)
		return nil, err
	}
	return wal, nil
}

//------------------------------------------------------------
// Public interface for passing messages into the consensus state, possibly causing a state transition.
// If peerID == "", the msg is considered internal.
// Messages are added to the appropriate queue (peer or internal).
// If the queue is full, the function may block.
// TODO: should these return anything or let callers just use events?

// AddVote inputs a vote.
func (cs *State) AddVote(vote *types.Vote, peerID p2p.ID) (added bool, err error) {
	if peerID == "" {
		cs.internalMsgQueue <- msgInfo{&VoteMessage{vote}, ""}
	} else {
		cs.peerMsgQueue <- msgInfo{&VoteMessage{vote}, peerID}
	}

	// TODO: wait for event?!
	return false, nil
}

// SetProposal inputs a proposal.
func (cs *State) SetProposal(proposal *types.Proposal, peerID p2p.ID) error {

	if peerID == "" {
		cs.internalMsgQueue <- msgInfo{&ProposalMessage{proposal}, ""}
	} else {
		cs.peerMsgQueue <- msgInfo{&ProposalMessage{proposal}, peerID}
	}

	// TODO: wait for event?!
	return nil
}

// AddProposalBlockPart inputs a part of the proposal block.
func (cs *State) AddProposalBlockPart(height int64, round int32, part *types.Part, peerID p2p.ID) error {

	if peerID == "" {
		cs.internalMsgQueue <- msgInfo{&BlockPartMessage{height, round, part}, ""}
	} else {
		cs.peerMsgQueue <- msgInfo{&BlockPartMessage{height, round, part}, peerID}
	}

	// TODO: wait for event?!
	return nil
}

// SetProposalAndBlock inputs the proposal and all block parts.
func (cs *State) SetProposalAndBlock(
	proposal *types.Proposal,
	block *types.Block,
	parts *types.PartSet,
	peerID p2p.ID,
) error {
	if err := cs.SetProposal(proposal, peerID); err != nil {
		return err
	}
	for i := 0; i < int(parts.Total()); i++ {
		part := parts.GetPart(i)
		if err := cs.AddProposalBlockPart(proposal.Height, proposal.Round, part, peerID); err != nil {
			return err
		}
	}
	return nil
}

//------------------------------------------------------------
// internal functions for managing the state

func (cs *State) updateHeight(height int64) {
	cs.metrics.Height.Set(float64(height))
	cs.Height = height
}

func (cs *State) updateRoundStep(round int32, step cstypes.RoundStepType) {
	cs.Round = round
	cs.Step = step
}

// enterNewRound(height, 0) at cs.StartTime.
func (cs *State) scheduleRound0(rs *cstypes.RoundState) {
	// cs.Logger.Info("scheduleRound0", "now", tmtime.Now(), "startTime", cs.StartTime)
	sleepDuration := rs.StartTime.Sub(tmtime.Now())
	cs.scheduleTimeout(sleepDuration, rs.Height, 0, cstypes.RoundStepNewHeight)
}

// Attempt to schedule a timeout (by sending timeoutInfo on the tickChan)
func (cs *State) scheduleTimeout(duration time.Duration, height int64, round int32, step cstypes.RoundStepType) {
	cs.timeoutTicker.ScheduleTimeout(timeoutInfo{duration, height, round, step})
}

// send a msg into the receiveRoutine regarding our own proposal, block part, or vote
func (cs *State) sendInternalMessage(mi msgInfo) {
	select {
	case cs.internalMsgQueue <- mi:
	default:
		// NOTE: using the go-routine means our votes can
		// be processed out of order.
		// TODO: use CList here for strict determinism and
		// attempt push to internalMsgQueue in receiveRoutine
		cs.Logger.Info("Internal msg queue is full. Using a go-routine")
		go func() { cs.internalMsgQueue <- mi }()
	}
}

// Reconstruct LastCommit from SeenCommit, which we saved along with the block,
// (which happens even before saving the state)
func (cs *State) reconstructLastCommit(state sm.State) {
	seenCommit := cs.blockStore.LoadSeenCommit(state.LastBlockHeight)
	if seenCommit == nil {
		panic(fmt.Sprintf("Failed to reconstruct LastCommit: seen commit for height %v not found",
			state.LastBlockHeight))
	}

	lastPrecommits := types.CommitToVoteSet(state.ChainID, seenCommit, state.LastValidators)
	if !lastPrecommits.HasTwoThirdsMajority() {
		panic("Failed to reconstruct LastCommit: Does not have +2/3 maj")
	}

	cs.LastCommit = lastPrecommits
}

// Updates State and increments height to match that of state.
// The round becomes 0 and cs.Step becomes cstypes.RoundStepNewHeight.
func (cs *State) updateToState(state sm.State) {
	if cs.CommitRound > -1 && 0 < cs.Height && cs.Height != state.LastBlockHeight {
		panic(fmt.Sprintf("updateToState() expected state height of %v but found %v",
			cs.Height, state.LastBlockHeight))
	}
	if !cs.state.IsEmpty() {
		if cs.state.LastBlockHeight > 0 && cs.state.LastBlockHeight+1 != cs.Height {
			// This might happen when someone else is mutating cs.state.
			// Someone forgot to pass in state.Copy() somewhere?!
			panic(fmt.Sprintf("Inconsistent cs.state.LastBlockHeight+1 %v vs cs.Height %v",
				cs.state.LastBlockHeight+1, cs.Height))
		}
		if cs.state.LastBlockHeight > 0 && cs.Height == cs.state.InitialHeight {
			panic(fmt.Sprintf("Inconsistent cs.state.LastBlockHeight %v, expected 0 for initial height %v",
				cs.state.LastBlockHeight, cs.state.InitialHeight))
		}

		// If state isn't further out than cs.state, just ignore.
		// This happens when SwitchToConsensus() is called in the reactor.
		// We don't want to reset e.g. the Votes, but we still want to
		// signal the new round step, because other services (eg. txNotifier)
		// depend on having an up-to-date peer state!
		if state.LastBlockHeight <= cs.state.LastBlockHeight {
			cs.Logger.Info(
				"Ignoring updateToState()",
				"newHeight",
				state.LastBlockHeight+1,
				"oldHeight",
				cs.state.LastBlockHeight+1)
			cs.newStep()
			return
		}
	}

	// Reset fields based on state.
	validators := state.Validators

	switch {
	case state.LastBlockHeight == 0: // Very first commit should be empty.
		cs.LastCommit = (*types.VoteSet)(nil)
	case cs.CommitRound > -1 && cs.Votes != nil: // Otherwise, use cs.Votes
		if !cs.Votes.Precommits(cs.CommitRound).HasTwoThirdsMajority() {
			panic(fmt.Sprintf("Wanted to form a Commit, but Precommits (H/R: %d/%d) didn't have 2/3+: %v",
				state.LastBlockHeight,
				cs.CommitRound,
				cs.Votes.Precommits(cs.CommitRound)))
		}
		cs.LastCommit = cs.Votes.Precommits(cs.CommitRound)
	case cs.LastCommit == nil:
		// NOTE: when Tendermint starts, it has no votes. reconstructLastCommit
		// must be called to reconstruct LastCommit from SeenCommit.
		panic(fmt.Sprintf("LastCommit cannot be empty after initial block (H:%d)",
			state.LastBlockHeight+1,
		))
	}

	// Next desired block height
	height := state.LastBlockHeight + 1
	if height == 1 {
		height = state.InitialHeight
	}

	// RoundState fields
	cs.updateHeight(height)
	cs.updateRoundStep(0, cstypes.RoundStepNewHeight)
	if cs.CommitTime.IsZero() {
		// "Now" makes it easier to sync up dev nodes.
		// We add timeoutCommit to allow transactions
		// to be gathered for the first block.
		// And alternative solution that relies on clocks:
		// cs.StartTime = state.LastBlockTime.Add(timeoutCommit)
		cs.StartTime = cs.config.Commit(tmtime.Now())
	} else {
		cs.StartTime = cs.config.Commit(cs.CommitTime)
	}

	cs.Validators = validators
	cs.Proposal = nil
	cs.ProposalBlock = nil
	cs.ProposalBlockParts = nil
	cs.LockedRound = -1
	cs.LockedBlock = nil
	cs.LockedBlockParts = nil
	cs.ValidRound = -1
	cs.ValidBlock = nil
	cs.ValidBlockParts = nil
	cs.Votes = cstypes.NewHeightVoteSet(state.ChainID, height, validators)
	cs.CommitRound = -1
	cs.LastValidators = state.LastValidators
	cs.TriggeredTimeoutPrecommit = false

	cs.state = state

	// Finally, broadcast RoundState
	cs.newStep()
}

func (cs *State) newStep() {
	rs := cs.RoundStateEvent()
	if err := cs.wal.Write(rs); err != nil {
		cs.Logger.Error("Error writing to wal", "err", err)
	}
	cs.nSteps++
	// newStep is called by updateToState in NewState before the eventBus is set!
	if cs.eventBus != nil {
		if err := cs.eventBus.PublishEventNewRoundStep(rs); err != nil {
			cs.Logger.Error("Error publishing new round step", "err", err)
		}
		cs.evsw.FireEvent(types.EventNewRoundStep, &cs.RoundState)
	}
}

//-----------------------------------------
// the main go routines

// receiveRoutine handles messages which may cause state transitions.
// it's argument (n) is the number of messages to process before exiting - use 0 to run forever
// It keeps the RoundState and is the only thing that updates it.
// Updates (state transitions) happen on timeouts, complete proposals, and 2/3 majorities.
// State must be locked before any internal state is updated.
func (cs *State) receiveRoutine(maxSteps int) {
	onExit := func(cs *State) {
		// NOTE: the internalMsgQueue may have signed messages from our
		// priv_val that haven't hit the WAL, but its ok because
		// priv_val tracks LastSig

		// close wal now that we're done writing to it
		if err := cs.wal.Stop(); err != nil {
			cs.Logger.Error("error trying to stop wal", "error", err)
		}
		cs.wal.Wait()

		close(cs.done)
	}

	defer func() {
		if r := recover(); r != nil {
			cs.Logger.Error("CONSENSUS FAILURE!!!", "err", r, "stack", string(debug.Stack()))
			// stop gracefully
			//
			// NOTE: We most probably shouldn't be running any further when there is
			// some unexpected panic. Some unknown error happened, and so we don't
			// know if that will result in the validator signing an invalid thing. It
			// might be worthwhile to explore a mechanism for manual resuming via
			// some console or secure RPC system, but for now, halting the chain upon
			// unexpected consensus bugs sounds like the better option.
			onExit(cs)
		}
	}()

	for {
		if maxSteps > 0 {
			if cs.nSteps >= maxSteps {
				cs.Logger.Info("reached max steps. exiting receive routine")
				cs.nSteps = 0
				return
			}
		}
		rs := cs.RoundState
		var mi msgInfo

		select {
		case <-cs.txNotifier.TxsAvailable():
			cs.handleTxsAvailable()
		case mi = <-cs.peerMsgQueue:
			if err := cs.wal.Write(mi); err != nil {
				cs.Logger.Error("Error writing to wal", "err", err)
			}
			// handles proposals, block parts, votes
			// may generate internal events (votes, complete proposals, 2/3 majorities)
			cs.handleMsg(mi)
		case mi = <-cs.internalMsgQueue:
			err := cs.wal.WriteSync(mi) // NOTE: fsync
			if err != nil {
				panic(fmt.Sprintf("Failed to write %v msg to consensus wal due to %v. Check your FS and restart the node", mi, err))
			}

			if _, ok := mi.Msg.(*VoteMessage); ok {
				// we actually want to simulate failing during
				// the previous WriteSync, but this isn't easy to do.
				// Equivalent would be to fail here and manually remove
				// some bytes from the end of the wal.
				fail.Fail() // XXX
			}

			// handles proposals, block parts, votes
			cs.handleMsg(mi)
		case ti := <-cs.timeoutTicker.Chan(): // tockChan:
			if err := cs.wal.Write(ti); err != nil {
				cs.Logger.Error("Error writing to wal", "err", err)
			}
			// if the timeout is relevant to the rs
			// go to the next step
			cs.handleTimeout(ti, rs)
		case <-cs.Quit():
			onExit(cs)
			return
		}
	}
}

// state transitions on complete-proposal, 2/3-any, 2/3-one
func (cs *State) handleMsg(mi msgInfo) {
	cs.mtx.Lock()
	defer cs.mtx.Unlock()

	var (
		added bool
		err   error
	)
	msg, peerID := mi.Msg, mi.PeerID
	switch msg := msg.(type) {
	case *ProposalMessage:
		// will not cause transition.
		// once proposal is set, we can receive block parts
		err = cs.setProposal(msg.Proposal)
	case *BlockPartMessage:
		// if the proposal is complete, we'll enterPrevote or tryFinalizeCommit
		added, err = cs.addProposalBlockPart(msg, peerID)
		if added {
			cs.statsMsgQueue <- mi
		}

		if err != nil && msg.Round != cs.Round {
			cs.Logger.Debug(
				"Received block part from wrong round",
				"height",
				cs.Height,
				"csRound",
				cs.Round,
				"blockRound",
				msg.Round)
			err = nil
		}
	case *VoteMessage:
		// attempt to add the vote and dupeout the validator if its a duplicate signature
		// if the vote gives us a 2/3-any or 2/3-one, we transition
		added, err = cs.tryAddVote(msg.Vote, peerID)
		if added {
			cs.statsMsgQueue <- mi
		}

		// if err == ErrAddingVote {
		// TODO: punish peer
		// We probably don't want to stop the peer here. The vote does not
		// necessarily comes from a malicious peer but can be just broadcasted by
		// a typical peer.
		// https://github.com/tendermint/tendermint/issues/1281
		// }

		// NOTE: the vote is broadcast to peers by the reactor listening
		// for vote events

		// TODO: If rs.Height == vote.Height && rs.Round < vote.Round,
		// the peer is sending us CatchupCommit precommits.
		// We could make note of this and help filter in broadcastHasVoteMessage().
	default:
		cs.Logger.Error("Unknown msg type", "type", reflect.TypeOf(msg))
		return
	}

	if err != nil {
		cs.Logger.Error("Error with msg", "height", cs.Height, "round", cs.Round,
			"peer", peerID, "err", err, "msg", msg)
	}
}

func (cs *State) handleTimeout(ti timeoutInfo, rs cstypes.RoundState) {
	cs.Logger.Debug("Received tock", "timeout", ti.Duration, "height", ti.Height, "round", ti.Round, "step", ti.Step)

	// timeouts must be for current height, round, step
	if ti.Height != rs.Height || ti.Round < rs.Round || (ti.Round == rs.Round && ti.Step < rs.Step) {
		cs.Logger.Debug("Ignoring tock because we're ahead", "height", rs.Height, "round", rs.Round, "step", rs.Step)
		return
	}

	// the timeout will now cause a state transition
	cs.mtx.Lock()
	defer cs.mtx.Unlock()

	switch ti.Step {
	case cstypes.RoundStepNewHeight:
		// NewRound event fired from enterNewRound.
		// XXX: should we fire timeout here (for timeout commit)?
		cs.enterNewRound(ti.Height, 0)
	case cstypes.RoundStepNewRound:
		cs.enterPropose(ti.Height, 0)
	case cstypes.RoundStepPropose:
		if err := cs.eventBus.PublishEventTimeoutPropose(cs.RoundStateEvent()); err != nil {
			cs.Logger.Error("Error publishing timeout propose", "err", err)
		}
		cs.enterPrevote(ti.Height, ti.Round)
	case cstypes.RoundStepPrevoteWait:
		if err := cs.eventBus.PublishEventTimeoutWait(cs.RoundStateEvent()); err != nil {
			cs.Logger.Error("Error publishing timeout wait", "err", err)
		}
		cs.enterPrecommit(ti.Height, ti.Round)
	case cstypes.RoundStepPrecommitWait:
		if err := cs.eventBus.PublishEventTimeoutWait(cs.RoundStateEvent()); err != nil {
			cs.Logger.Error("Error publishing timeout wait", "err", err)
		}
		cs.enterPrecommit(ti.Height, ti.Round)
		cs.enterNewRound(ti.Height, ti.Round+1)
	default:
		panic(fmt.Sprintf("Invalid timeout step: %v", ti.Step))
	}

}

func (cs *State) handleTxsAvailable() {
	cs.mtx.Lock()
	defer cs.mtx.Unlock()

	// We only need to do this for round 0.
	if cs.Round != 0 {
		return
	}

	switch cs.Step {
	case cstypes.RoundStepNewHeight: // timeoutCommit phase
		if cs.needProofBlock(cs.Height) {
			// enterPropose will be called by enterNewRound
			return
		}

		// +1ms to ensure RoundStepNewRound timeout always happens after RoundStepNewHeight
		timeoutCommit := cs.StartTime.Sub(tmtime.Now()) + 1*time.Millisecond
		cs.scheduleTimeout(timeoutCommit, cs.Height, 0, cstypes.RoundStepNewRound)
	case cstypes.RoundStepNewRound: // after timeoutCommit
		cs.enterPropose(cs.Height, 0)
	}
}

//-----------------------------------------------------------------------------
// State functions
// Used internally by handleTimeout and handleMsg to make state transitions

// Enter: `timeoutNewHeight` by startTime (commitTime+timeoutCommit),
// 	or, if SkipTimeoutCommit==true, after receiving all precommits from (height,round-1)
// Enter: `timeoutPrecommits` after any +2/3 precommits from (height,round-1)
// Enter: +2/3 precommits for nil at (height,round-1)
// Enter: +2/3 prevotes any or +2/3 precommits for block or any from (height, round)
// NOTE: cs.StartTime was already set for height.
func (cs *State) enterNewRound(height int64, round int32) {
	logger := cs.Logger.With("height", height, "round", round)

	if cs.Height != height || round < cs.Round || (cs.Round == round && cs.Step != cstypes.RoundStepNewHeight) {
		logger.Debug(fmt.Sprintf(
			"enterNewRound(%v/%v): Invalid args. Current step: %v/%v/%v",
			height,
			round,
			cs.Height,
			cs.Round,
			cs.Step))
		return
	}

	if now := tmtime.Now(); cs.StartTime.After(now) {
		logger.Info("Need to set a buffer and log message here for sanity.", "startTime", cs.StartTime, "now", now)
	}

	logger.Info(fmt.Sprintf("enterNewRound(%v/%v). Current: %v/%v/%v", height, round, cs.Height, cs.Round, cs.Step))

	// Increment validators if necessary
	validators := cs.Validators
	if cs.Round < round {
		validators = validators.Copy()
		validators.IncrementProposerPriority(tmmath.SafeSubInt32(round, cs.Round))
	}

	// Setup new round
	// we don't fire newStep for this step,
	// but we fire an event, so update the round step first
	cs.updateRoundStep(round, cstypes.RoundStepNewRound)
	cs.Validators = validators
	if round == 0 {
		// We've already reset these upon new height,
		// and meanwhile we might have received a proposal
		// for round 0.
	} else {
		logger.Info("Resetting Proposal info")
		cs.Proposal = nil
		cs.ProposalBlock = nil
		cs.ProposalBlockParts = nil
	}
	cs.Votes.SetRound(tmmath.SafeAddInt32(round, 1)) // also track next round (round+1) to allow round-skipping
	cs.TriggeredTimeoutPrecommit = false

	if err := cs.eventBus.PublishEventNewRound(cs.NewRoundEvent()); err != nil {
		cs.Logger.Error("Error publishing new round", "err", err)
	}
	cs.metrics.Rounds.Set(float64(round))

	// Wait for txs to be available in the mempool
	// before we enterPropose in round 0. If the last block changed the app hash,
	// we may need an empty "proof" block, and enterPropose immediately.
	waitForTxs := cs.config.WaitForTxs() && round == 0 && !cs.needProofBlock(height)
	if waitForTxs {
		if cs.config.CreateEmptyBlocksInterval > 0 {
			cs.scheduleTimeout(cs.config.CreateEmptyBlocksInterval, height, round,
				cstypes.RoundStepNewRound)
		}
	} else {
		cs.enterPropose(height, round)
	}
}

// needProofBlock returns true on the first height (so the genesis app hash is signed right away)
// and where the last block (height-1) caused the app hash to change
func (cs *State) needProofBlock(height int64) bool {
	if height == cs.state.InitialHeight {
		return true
	}

	lastBlockMeta := cs.blockStore.LoadBlockMeta(height - 1)
	if lastBlockMeta == nil {
		panic(fmt.Sprintf("needProofBlock: last block meta for height %d not found", height-1))
	}
	return !bytes.Equal(cs.state.AppHash, lastBlockMeta.Header.AppHash)
}

// Enter (CreateEmptyBlocks): from enterNewRound(height,round)
// Enter (CreateEmptyBlocks, CreateEmptyBlocksInterval > 0 ):
// 		after enterNewRound(height,round), after timeout of CreateEmptyBlocksInterval
// Enter (!CreateEmptyBlocks) : after enterNewRound(height,round), once txs are in the mempool
func (cs *State) enterPropose(height int64, round int32) {
	logger := cs.Logger.With("height", height, "round", round)

	if cs.Height != height || round < cs.Round || (cs.Round == round && cstypes.RoundStepPropose <= cs.Step) {
		logger.Debug(fmt.Sprintf(
			"enterPropose(%v/%v): Invalid args. Current step: %v/%v/%v",
			height,
			round,
			cs.Height,
			cs.Round,
			cs.Step))
		return
	}
	logger.Info(fmt.Sprintf("enterPropose(%v/%v). Current: %v/%v/%v", height, round, cs.Height, cs.Round, cs.Step))

	defer func() {
		// Done enterPropose:
		cs.updateRoundStep(round, cstypes.RoundStepPropose)
		cs.newStep()

		// If we have the whole proposal + POL, then goto Prevote now.
		// else, we'll enterPrevote when the rest of the proposal is received (in AddProposalBlockPart),
		// or else after timeoutPropose
		if cs.isProposalComplete() {
			cs.enterPrevote(height, cs.Round)
		}
	}()

	// If we don't get the proposal and all block parts quick enough, enterPrevote
	cs.scheduleTimeout(cs.config.Propose(round), height, round, cstypes.RoundStepPropose)

	// Nothing more to do if we're not a validator
	if cs.privValidator == nil {
		logger.Debug("This node is not a validator")
		return
	}
	logger.Debug("This node is a validator")

	if cs.privValidatorPubKey == nil {
		// If this node is a validator & proposer in the current round, it will
		// miss the opportunity to create a block.
		logger.Error(fmt.Sprintf("enterPropose: %v", errPubKeyIsNotSet))
		return
	}
	address := cs.privValidatorPubKey.Address()

	// if not a validator, we're done
	if !cs.Validators.HasAddress(address) {
		logger.Debug("This node is not a validator", "addr", address, "vals", cs.Validators)
		return
	}

	if cs.isProposer(address) {
		logger.Info("enterPropose: Our turn to propose",
			"proposer",
			address,
			"privValidator",
			cs.privValidator)
		cs.decideProposal(height, round)
	} else {
		logger.Info("enterPropose: Not our turn to propose",
			"proposer",
			cs.Validators.GetProposer().Address,
			"privValidator",
			cs.privValidator)
	}
}

func (cs *State) isProposer(address []byte) bool {
	return bytes.Equal(cs.Validators.GetProposer().Address, address)
}

func (cs *State) defaultDecideProposal(height int64, round int32) {
	var block *types.Block
	var blockParts *types.PartSet

	// Decide on block
	if cs.ValidBlock != nil {
		// If there is valid block, choose that.
		block, blockParts = cs.ValidBlock, cs.ValidBlockParts
	} else {
		// Create a new proposal block from state/txs from the mempool.
		block, blockParts = cs.createProposalBlock()
		if block == nil {
			return
		}
	}

	// Flush the WAL. Otherwise, we may not recompute the same proposal to sign,
	// and the privValidator will refuse to sign anything.
	if err := cs.wal.FlushAndSync(); err != nil {
		cs.Logger.Error("Error flushing to disk")
	}

	// Make proposal
	propBlockID := types.BlockID{Hash: block.Hash(), PartSetHeader: blockParts.Header()}
	proposal := types.NewProposal(height, round, cs.ValidRound, propBlockID, &block.DataAvailabilityHeader)
	p, err := proposal.ToProto()
	if err != nil {
		cs.Logger.Error(fmt.Sprintf("can't serialize proposal: %s", err.Error()))
		return
	}

	if err := cs.privValidator.SignProposal(cs.state.ChainID, p); err == nil {
		proposal.Signature = p.Signature

		// send proposal and block parts on internal msg queue
		cs.sendInternalMessage(msgInfo{&ProposalMessage{proposal}, ""})
		for i := 0; i < int(blockParts.Total()); i++ {
			part := blockParts.GetPart(i)
			cs.sendInternalMessage(msgInfo{&BlockPartMessage{cs.Height, cs.Round, part}, ""})
		}
		cs.Logger.Info("Signed proposal", "height", height, "round", round, "proposal", proposal)
		cs.Logger.Debug(fmt.Sprintf("Signed proposal block: %v", block))
	} else if !cs.replayMode {
		cs.Logger.Error("enterPropose: Error signing proposal", "height", height, "round", round, "err", err)
	}

	// post data to ipfs
	// TODO(evan): don't hard code context and timeout
<<<<<<< HEAD
	// FIXME: we have to put on proposing a block for DAS validators
	//  to be able to start sampling immediately
	if cs.IpfsAPI != nil {
=======
	if cs.ipfs != nil {
>>>>>>> 280cc82d
		// longer timeouts result in block proposers failing to propose blocks in time.
		ctx, cancel := context.WithTimeout(context.Background(), time.Second*15)
		defer cancel()
<<<<<<< HEAD
		cs.Logger.Error("Putting Block to ipfs", "height", block.Height)
		err := block.PutBlock(ctx, cs.IpfsAPI.Dag())
=======
		// TODO: post data to IPFS in a goroutine
		err := ipld.PutBlock(ctx, cs.ipfs.Dag(), block)
>>>>>>> 280cc82d
		if err != nil {
			cs.Logger.Error(fmt.Sprintf("failure to post block data to IPFS: %s", err.Error()))
			panic(fmt.Sprintf("failure to post block data to IPFS: %s", err.Error()))
		}
		cs.Logger.Error("DONE Putting Block to ipfs", "height", block.Height)
	}
}

// Returns true if the proposal block is complete &&
// (if POLRound was proposed, we have +2/3 prevotes from there).
func (cs *State) isProposalComplete() bool {
	if cs.Proposal == nil || cs.ProposalBlock == nil {
		return false
	}
	// we have the proposal. if there's a POLRound,
	// make sure we have the prevotes from it too
	if cs.Proposal.POLRound < 0 {
		return true
	}
	// if this is false the proposer is lying or we haven't received the POL yet
	return cs.Votes.Prevotes(cs.Proposal.POLRound).HasTwoThirdsMajority()

}

// Create the next block to propose and return it. Returns nil block upon error.
//
// We really only need to return the parts, but the block is returned for
// convenience so we can log the proposal block.
//
// NOTE: keep it side-effect free for clarity.
// CONTRACT: cs.privValidator is not nil.
func (cs *State) createProposalBlock() (block *types.Block, blockParts *types.PartSet) {
	if cs.privValidator == nil {
		panic("entered createProposalBlock with privValidator being nil")
	}

	var commit *types.Commit
	switch {
	case cs.Height == cs.state.InitialHeight:
		// We're creating a proposal for the first block.
		// The commit is empty, but not nil.
		commit = types.NewCommit(0, 0, types.BlockID{}, nil)
	case cs.LastCommit.HasTwoThirdsMajority():
		// Make the commit from LastCommit
		commit = cs.LastCommit.MakeCommit()
	default: // This shouldn't happen.
		cs.Logger.Error("enterPropose: Cannot propose anything: No commit for the previous block")
		return
	}

	if cs.privValidatorPubKey == nil {
		// If this node is a validator & proposer in the current round, it will
		// miss the opportunity to create a block.
		cs.Logger.Error(fmt.Sprintf("enterPropose: %v", errPubKeyIsNotSet))
		return
	}
	proposerAddr := cs.privValidatorPubKey.Address()

	return cs.blockExec.CreateProposalBlock(cs.Height, cs.state, commit, proposerAddr)
}

// Enter: `timeoutPropose` after entering Propose.
// Enter: proposal block and POL is ready.
// Prevote for LockedBlock if we're locked, or ProposalBlock if valid.
// Otherwise vote nil.
func (cs *State) enterPrevote(height int64, round int32) {
	if cs.Height != height || round < cs.Round || (cs.Round == round && cstypes.RoundStepPrevote <= cs.Step) {
		cs.Logger.Debug(fmt.Sprintf(
			"enterPrevote(%v/%v): Invalid args. Current step: %v/%v/%v",
			height,
			round,
			cs.Height,
			cs.Round,
			cs.Step))
		return
	}

	defer func() {
		// Done enterPrevote:
		cs.updateRoundStep(round, cstypes.RoundStepPrevote)
		cs.newStep()
	}()

	cs.Logger.Info(fmt.Sprintf("enterPrevote(%v/%v). Current: %v/%v/%v", height, round, cs.Height, cs.Round, cs.Step))

	// Sign and broadcast vote as necessary
	cs.doPrevote(height, round)

	// Once `addVote` hits any +2/3 prevotes, we will go to PrevoteWait
	// (so we have more time to try and collect +2/3 prevotes for a single block)
}

func (cs *State) defaultDoPrevote(height int64, round int32) {
	logger := cs.Logger.With("height", height, "round", round)

	// If a block is locked, prevote that.
	if cs.LockedBlock != nil {
		logger.Info("enterPrevote: Already locked on a block, prevoting locked block")
		cs.signAddVote(tmproto.PrevoteType, cs.LockedBlock.Hash(), cs.LockedBlockParts.Header())
		return
	}

	// If ProposalBlock is nil, prevote nil.
	if cs.ProposalBlock == nil {
		logger.Info("enterPrevote: ProposalBlock is nil")
		cs.signAddVote(tmproto.PrevoteType, nil, types.PartSetHeader{})
		return
	}

	// Validate proposal block
	err := cs.blockExec.ValidateBlock(cs.state, cs.ProposalBlock)
	if err != nil {
		// ProposalBlock is invalid, prevote nil.
		logger.Error("enterPrevote: ProposalBlock is invalid", "err", err)
		cs.signAddVote(tmproto.PrevoteType, nil, types.PartSetHeader{})
		return
	}

	// Prevote cs.ProposalBlock
	// NOTE: the proposal signature is validated when it is received,
	// and the proposal block parts are validated as they are received (against the merkle hash in the proposal)
	logger.Info("enterPrevote: ProposalBlock is valid")
	cs.signAddVote(tmproto.PrevoteType, cs.ProposalBlock.Hash(), cs.ProposalBlockParts.Header())
}

// Enter: any +2/3 prevotes at next round.
func (cs *State) enterPrevoteWait(height int64, round int32) {
	logger := cs.Logger.With("height", height, "round", round)

	if cs.Height != height || round < cs.Round || (cs.Round == round && cstypes.RoundStepPrevoteWait <= cs.Step) {
		logger.Debug(fmt.Sprintf(
			"enterPrevoteWait(%v/%v): Invalid args. Current step: %v/%v/%v",
			height,
			round,
			cs.Height,
			cs.Round,
			cs.Step))
		return
	}
	if !cs.Votes.Prevotes(round).HasTwoThirdsAny() {
		panic(fmt.Sprintf("enterPrevoteWait(%v/%v), but Prevotes does not have any +2/3 votes", height, round))
	}
	logger.Info(fmt.Sprintf("enterPrevoteWait(%v/%v). Current: %v/%v/%v", height, round, cs.Height, cs.Round, cs.Step))

	defer func() {
		// Done enterPrevoteWait:
		cs.updateRoundStep(round, cstypes.RoundStepPrevoteWait)
		cs.newStep()
	}()

	// Wait for some more prevotes; enterPrecommit
	cs.scheduleTimeout(cs.config.Prevote(round), height, round, cstypes.RoundStepPrevoteWait)
}

// Enter: `timeoutPrevote` after any +2/3 prevotes.
// Enter: `timeoutPrecommit` after any +2/3 precommits.
// Enter: +2/3 precomits for block or nil.
// Lock & precommit the ProposalBlock if we have enough prevotes for it (a POL in this round)
// else, unlock an existing lock and precommit nil if +2/3 of prevotes were nil,
// else, precommit nil otherwise.
func (cs *State) enterPrecommit(height int64, round int32) {
	logger := cs.Logger.With("height", height, "round", round)

	if cs.Height != height || round < cs.Round || (cs.Round == round && cstypes.RoundStepPrecommit <= cs.Step) {
		logger.Debug(fmt.Sprintf(
			"enterPrecommit(%v/%v): Invalid args. Current step: %v/%v/%v",
			height,
			round,
			cs.Height,
			cs.Round,
			cs.Step))
		return
	}

	logger.Info(fmt.Sprintf("enterPrecommit(%v/%v). Current: %v/%v/%v", height, round, cs.Height, cs.Round, cs.Step))

	defer func() {
		// Done enterPrecommit:
		cs.updateRoundStep(round, cstypes.RoundStepPrecommit)
		cs.newStep()
	}()

	// check for a polka
	blockID, ok := cs.Votes.Prevotes(round).TwoThirdsMajority()

	// If we don't have a polka, we must precommit nil.
	if !ok {
		if cs.LockedBlock != nil {
			logger.Info("enterPrecommit: No +2/3 prevotes during enterPrecommit while we're locked. Precommitting nil")
		} else {
			logger.Info("enterPrecommit: No +2/3 prevotes during enterPrecommit. Precommitting nil.")
		}
		cs.signAddVote(tmproto.PrecommitType, nil, types.PartSetHeader{})
		return
	}

	// At this point +2/3 prevoted for a particular block or nil.
	if err := cs.eventBus.PublishEventPolka(cs.RoundStateEvent()); err != nil {
		cs.Logger.Error("Error publishing polka", "err", err)
	}

	// the latest POLRound should be this round.
	polRound, _ := cs.Votes.POLInfo()
	if polRound < round {
		panic(fmt.Sprintf("This POLRound should be %v but got %v", round, polRound))
	}

	// +2/3 prevoted nil. Unlock and precommit nil.
	if len(blockID.Hash) == 0 {
		if cs.LockedBlock == nil {
			logger.Info("enterPrecommit: +2/3 prevoted for nil.")
		} else {
			logger.Info("enterPrecommit: +2/3 prevoted for nil. Unlocking")
			cs.LockedRound = -1
			cs.LockedBlock = nil
			cs.LockedBlockParts = nil
			if err := cs.eventBus.PublishEventUnlock(cs.RoundStateEvent()); err != nil {
				cs.Logger.Error("Error publishing event unlock", "err", err)
			}
		}
		cs.signAddVote(tmproto.PrecommitType, nil, types.PartSetHeader{})
		return
	}

	// At this point, +2/3 prevoted for a particular block.

	// If we're already locked on that block, precommit it, and update the LockedRound
	if cs.LockedBlock.HashesTo(blockID.Hash) {
		logger.Info("enterPrecommit: +2/3 prevoted locked block. Relocking")
		cs.LockedRound = round
		if err := cs.eventBus.PublishEventRelock(cs.RoundStateEvent()); err != nil {
			cs.Logger.Error("Error publishing event relock", "err", err)
		}
		cs.signAddVote(tmproto.PrecommitType, blockID.Hash, blockID.PartSetHeader)
		return
	}

	// If +2/3 prevoted for proposal block, stage and precommit it
	if cs.ProposalBlock.HashesTo(blockID.Hash) {
		logger.Info("enterPrecommit: +2/3 prevoted proposal block. Locking", "hash", blockID.Hash)
		// Validate the block.
		if err := cs.blockExec.ValidateBlock(cs.state, cs.ProposalBlock); err != nil {
			panic(fmt.Sprintf("enterPrecommit: +2/3 prevoted for an invalid block: %v", err))
		}
		cs.LockedRound = round
		cs.LockedBlock = cs.ProposalBlock
		cs.LockedBlockParts = cs.ProposalBlockParts
		if err := cs.eventBus.PublishEventLock(cs.RoundStateEvent()); err != nil {
			cs.Logger.Error("Error publishing event lock", "err", err)
		}
		cs.signAddVote(tmproto.PrecommitType, blockID.Hash, blockID.PartSetHeader)
		return
	}

	// There was a polka in this round for a block we don't have.
	// Fetch that block, unlock, and precommit nil.
	// The +2/3 prevotes for this round is the POL for our unlock.
	logger.Info("enterPrecommit: +2/3 prevotes for a block we don't have. Voting nil", "blockID", blockID)
	cs.LockedRound = -1
	cs.LockedBlock = nil
	cs.LockedBlockParts = nil
	if !cs.ProposalBlockParts.HasHeader(blockID.PartSetHeader) {
		cs.ProposalBlock = nil
		cs.ProposalBlockParts = types.NewPartSetFromHeader(blockID.PartSetHeader)
	}
	if err := cs.eventBus.PublishEventUnlock(cs.RoundStateEvent()); err != nil {
		cs.Logger.Error("Error publishing event unlock", "err", err)
	}
	cs.signAddVote(tmproto.PrecommitType, nil, types.PartSetHeader{})
}

// Enter: any +2/3 precommits for next round.
func (cs *State) enterPrecommitWait(height int64, round int32) {
	logger := cs.Logger.With("height", height, "round", round)

	if cs.Height != height || round < cs.Round || (cs.Round == round && cs.TriggeredTimeoutPrecommit) {
		logger.Debug(
			fmt.Sprintf(
				"enterPrecommitWait(%v/%v): Invalid args. "+
					"Current state is Height/Round: %v/%v/, TriggeredTimeoutPrecommit:%v",
				height, round, cs.Height, cs.Round, cs.TriggeredTimeoutPrecommit))
		return
	}
	if !cs.Votes.Precommits(round).HasTwoThirdsAny() {
		panic(fmt.Sprintf("enterPrecommitWait(%v/%v), but Precommits does not have any +2/3 votes", height, round))
	}
	logger.Info(fmt.Sprintf("enterPrecommitWait(%v/%v). Current: %v/%v/%v", height, round, cs.Height, cs.Round, cs.Step))

	defer func() {
		// Done enterPrecommitWait:
		cs.TriggeredTimeoutPrecommit = true
		cs.newStep()
	}()

	// Wait for some more precommits; enterNewRound
	cs.scheduleTimeout(cs.config.Precommit(round), height, round, cstypes.RoundStepPrecommitWait)
}

// Enter: +2/3 precommits for block
func (cs *State) enterCommit(height int64, commitRound int32) {
	logger := cs.Logger.With("height", height, "commitRound", commitRound)

	if cs.Height != height || cstypes.RoundStepCommit <= cs.Step {
		logger.Debug(fmt.Sprintf(
			"enterCommit(%v/%v): Invalid args. Current step: %v/%v/%v",
			height,
			commitRound,
			cs.Height,
			cs.Round,
			cs.Step))
		return
	}
	logger.Info(fmt.Sprintf("enterCommit(%v/%v). Current: %v/%v/%v", height, commitRound, cs.Height, cs.Round, cs.Step))

	defer func() {
		// Done enterCommit:
		// keep cs.Round the same, commitRound points to the right Precommits set.
		cs.updateRoundStep(cs.Round, cstypes.RoundStepCommit)
		cs.CommitRound = commitRound
		cs.CommitTime = tmtime.Now()
		cs.newStep()

		// Maybe finalize immediately.
		cs.tryFinalizeCommit(height)
	}()

	blockID, ok := cs.Votes.Precommits(commitRound).TwoThirdsMajority()
	if !ok {
		panic("RunActionCommit() expects +2/3 precommits")
	}

	// The Locked* fields no longer matter.
	// Move them over to ProposalBlock if they match the commit hash,
	// otherwise they'll be cleared in updateToState.
	if cs.LockedBlock.HashesTo(blockID.Hash) {
		logger.Info("Commit is for locked block. Set ProposalBlock=LockedBlock", "blockHash", blockID.Hash)
		cs.ProposalBlock = cs.LockedBlock
		cs.ProposalBlockParts = cs.LockedBlockParts
	}

	// If we don't have the block being committed, set up to get it.
	if !cs.ProposalBlock.HashesTo(blockID.Hash) {
		if !cs.ProposalBlockParts.HasHeader(blockID.PartSetHeader) {
			logger.Info(
				"Commit is for a block we don't know about. Set ProposalBlock=nil",
				"proposal",
				cs.ProposalBlock.Hash(),
				"commit",
				blockID.Hash)
			// We're getting the wrong block.
			// Set up ProposalBlockParts and keep waiting.
			cs.ProposalBlock = nil
			cs.ProposalBlockParts = types.NewPartSetFromHeader(blockID.PartSetHeader)
			if err := cs.eventBus.PublishEventValidBlock(cs.RoundStateEvent()); err != nil {
				cs.Logger.Error("Error publishing valid block", "err", err)
			}
			cs.evsw.FireEvent(types.EventValidBlock, &cs.RoundState)
		}
		// else {
		// We just need to keep waiting.
		// }
	}
}

// If we have the block AND +2/3 commits for it, finalize.
func (cs *State) tryFinalizeCommit(height int64) {
	logger := cs.Logger.With("height", height)

	if cs.Height != height {
		panic(fmt.Sprintf("tryFinalizeCommit() cs.Height: %v vs height: %v", cs.Height, height))
	}

	blockID, ok := cs.Votes.Precommits(cs.CommitRound).TwoThirdsMajority()
	if !ok || len(blockID.Hash) == 0 {
		logger.Error("Attempt to finalize failed. There was no +2/3 majority, or +2/3 was for <nil>.")
		return
	}
	if !cs.ProposalBlock.HashesTo(blockID.Hash) {
		// TODO: this happens every time if we're not a validator (ugly logs)
		// TODO: ^^ wait, why does it matter that we're a validator?
		logger.Info(
			"Attempt to finalize failed. We don't have the commit block.",
			"proposal-block",
			cs.ProposalBlock.Hash(),
			"commit-block",
			blockID.Hash)
		return
	}

	//	go
	cs.finalizeCommit(height)
}

// Increment height and goto cstypes.RoundStepNewHeight
func (cs *State) finalizeCommit(height int64) {
	if cs.Height != height || cs.Step != cstypes.RoundStepCommit {
		cs.Logger.Debug(fmt.Sprintf(
			"finalizeCommit(%v): Invalid args. Current step: %v/%v/%v",
			height,
			cs.Height,
			cs.Round,
			cs.Step))
		return
	}

	blockID, ok := cs.Votes.Precommits(cs.CommitRound).TwoThirdsMajority()
	block, blockParts := cs.ProposalBlock, cs.ProposalBlockParts

	if !ok {
		panic("Cannot finalizeCommit, commit does not have two thirds majority")
	}
	if !blockParts.HasHeader(blockID.PartSetHeader) {
		panic("Expected ProposalBlockParts header to be commit header")
	}
	if !block.HashesTo(blockID.Hash) {
		panic("Cannot finalizeCommit, ProposalBlock does not hash to commit hash")
	}
	if err := cs.blockExec.ValidateBlock(cs.state, block); err != nil {
		panic(fmt.Errorf("+2/3 committed an invalid block: %w", err))
	}

	cs.Logger.Info("Finalizing commit of block with N txs",
		"height", block.Height,
		"hash", block.Hash(),
		"root", block.AppHash,
		"N", len(block.Txs))
	cs.Logger.Info(fmt.Sprintf("%v", block))

	fail.Fail() // XXX

	// Save to blockStore.
	if cs.blockStore.Height() < block.Height {
		// NOTE: the seenCommit is local justification to commit this block,
		// but may differ from the LastCommit included in the next block
		precommits := cs.Votes.Precommits(cs.CommitRound)
		seenCommit := precommits.MakeCommit()
		cs.blockStore.SaveBlock(block, blockParts, seenCommit)
	} else {
		// Happens during replay if we already saved the block but didn't commit
		cs.Logger.Info("Calling finalizeCommit on already stored block", "height", block.Height)
	}

	fail.Fail() // XXX

	// Write EndHeightMessage{} for this height, implying that the blockstore
	// has saved the block.
	//
	// If we crash before writing this EndHeightMessage{}, we will recover by
	// running ApplyBlock during the ABCI handshake when we restart.  If we
	// didn't save the block to the blockstore before writing
	// EndHeightMessage{}, we'd have to change WAL replay -- currently it
	// complains about replaying for heights where an #ENDHEIGHT entry already
	// exists.
	//
	// Either way, the State should not be resumed until we
	// successfully call ApplyBlock (ie. later here, or in Handshake after
	// restart).
	endMsg := EndHeightMessage{height}
	if err := cs.wal.WriteSync(endMsg); err != nil { // NOTE: fsync
		panic(fmt.Sprintf("Failed to write %v msg to consensus wal due to %v. Check your FS and restart the node",
			endMsg, err))
	}

	fail.Fail() // XXX

	// Create a copy of the state for staging and an event cache for txs.
	stateCopy := cs.state.Copy()

	// Execute and commit the block, update and save the state, and update the mempool.
	// NOTE The block.AppHash wont reflect these txs until the next block.
	var err error
	var retainHeight int64
	stateCopy, retainHeight, err = cs.blockExec.ApplyBlock(
		stateCopy,
		types.BlockID{Hash: block.Hash(), PartSetHeader: blockParts.Header()},
		block)
	if err != nil {
		cs.Logger.Error("Error on ApplyBlock", "err", err)
		return
	}

	fail.Fail() // XXX

	// Prune old heights, if requested by ABCI app.
	if retainHeight > 0 {
		pruned, err := cs.pruneBlocks(retainHeight)
		if err != nil {
			cs.Logger.Error("Failed to prune blocks", "retainHeight", retainHeight, "err", err)
		} else {
			cs.Logger.Info("Pruned blocks", "pruned", pruned, "retainHeight", retainHeight)
		}
	}

	// must be called before we update state
	cs.recordMetrics(height, block)

	// NewHeightStep!
	cs.updateToState(stateCopy)

	fail.Fail() // XXX

	// Private validator might have changed it's key pair => refetch pubkey.
	if err := cs.updatePrivValidatorPubKey(); err != nil {
		cs.Logger.Error("Can't get private validator pubkey", "err", err)
	}

	// cs.StartTime is already set.
	// Schedule Round0 to start soon.
	cs.scheduleRound0(&cs.RoundState)

	// By here,
	// * cs.Height has been increment to height+1
	// * cs.Step is now cstypes.RoundStepNewHeight
	// * cs.StartTime is set to when we will start round0.
}

func (cs *State) pruneBlocks(retainHeight int64) (uint64, error) {
	base := cs.blockStore.Base()
	if retainHeight <= base {
		return 0, nil
	}
	pruned, err := cs.blockStore.PruneBlocks(retainHeight)
	if err != nil {
		return 0, fmt.Errorf("failed to prune block store: %w", err)
	}
	err = cs.blockExec.Store().PruneStates(base, retainHeight)
	if err != nil {
		return 0, fmt.Errorf("failed to prune state database: %w", err)
	}
	return pruned, nil
}

func (cs *State) recordMetrics(height int64, block *types.Block) {
	cs.metrics.Validators.Set(float64(cs.Validators.Size()))
	cs.metrics.ValidatorsPower.Set(float64(cs.Validators.TotalVotingPower()))

	var (
		missingValidators      int
		missingValidatorsPower int64
	)
	// height=0 -> MissingValidators and MissingValidatorsPower are both 0.
	// Remember that the first LastCommit is intentionally empty, so it's not
	// fair to increment missing validators number.
	if height > cs.state.InitialHeight {
		// Sanity check that commit size matches validator set size - only applies
		// after first block.
		var (
			commitSize = block.LastCommit.Size()
			valSetLen  = len(cs.LastValidators.Validators)
			address    types.Address
		)
		if commitSize != valSetLen {
			panic(fmt.Sprintf("commit size (%d) doesn't match valset length (%d) at height %d\n\n%v\n\n%v",
				commitSize, valSetLen, block.Height, block.LastCommit.Signatures, cs.LastValidators.Validators))
		}

		if cs.privValidator != nil {
			if cs.privValidatorPubKey == nil {
				// Metrics won't be updated, but it's not critical.
				cs.Logger.Error(fmt.Sprintf("recordMetrics: %v", errPubKeyIsNotSet))
			} else {
				address = cs.privValidatorPubKey.Address()
			}
		}

		for i, val := range cs.LastValidators.Validators {
			commitSig := block.LastCommit.Signatures[i]
			if commitSig.Absent() {
				missingValidators++
				missingValidatorsPower += val.VotingPower
			}

			if bytes.Equal(val.Address, address) {
				label := []string{
					"validator_address", val.Address.String(),
				}
				cs.metrics.ValidatorPower.With(label...).Set(float64(val.VotingPower))
				if commitSig.ForBlock() {
					cs.metrics.ValidatorLastSignedHeight.With(label...).Set(float64(height))
				} else {
					cs.metrics.ValidatorMissedBlocks.With(label...).Add(float64(1))
				}
			}

		}
	}
	cs.metrics.MissingValidators.Set(float64(missingValidators))
	cs.metrics.MissingValidatorsPower.Set(float64(missingValidatorsPower))

	// NOTE: byzantine validators power and count is only for consensus evidence i.e. duplicate vote
	var (
		byzantineValidatorsPower = int64(0)
		byzantineValidatorsCount = int64(0)
	)
	for _, ev := range block.Evidence.Evidence {
		if dve, ok := ev.(*types.DuplicateVoteEvidence); ok {
			if _, val := cs.Validators.GetByAddress(dve.VoteA.ValidatorAddress); val != nil {
				byzantineValidatorsCount++
				byzantineValidatorsPower += val.VotingPower
			}
		}
	}
	cs.metrics.ByzantineValidators.Set(float64(byzantineValidatorsCount))
	cs.metrics.ByzantineValidatorsPower.Set(float64(byzantineValidatorsPower))

	if height > 1 {
		lastBlockMeta := cs.blockStore.LoadBlockMeta(height - 1)
		if lastBlockMeta != nil {
			cs.metrics.BlockIntervalSeconds.Observe(
				block.Time.Sub(lastBlockMeta.Header.Time).Seconds(),
			)
		}
	}

	cs.metrics.NumTxs.Set(float64(len(block.Data.Txs)))
	cs.metrics.TotalTxs.Add(float64(len(block.Data.Txs)))
	cs.metrics.BlockSizeBytes.Set(float64(block.Size()))
	cs.metrics.CommittedHeight.Set(float64(block.Height))
}

//-----------------------------------------------------------------------------

func (cs *State) defaultSetProposal(proposal *types.Proposal) error {
	// Already have one
	// TODO: possibly catch double proposals
	if cs.Proposal != nil {
		return nil
	}

	// Does not apply
	if proposal.Height != cs.Height || proposal.Round != cs.Round {
		return nil
	}

	// Verify POLRound, which must be -1 or in range [0, proposal.Round).
	if proposal.POLRound < -1 ||
		(proposal.POLRound >= 0 && proposal.POLRound >= proposal.Round) {
		return ErrInvalidProposalPOLRound
	}

	p, err := proposal.ToProto()
	if err != nil {
		return err
	}

	// Verify signature
	if !cs.Validators.GetProposer().PubKey.VerifySignature(
		types.ProposalSignBytes(cs.state.ChainID, p), proposal.Signature,
	) {
		return ErrInvalidProposalSignature
	}

	proposal.Signature = p.Signature
	cs.Proposal = proposal
	// We don't update cs.ProposalBlockParts if it is already set.
	// This happens if we're already in cstypes.RoundStepCommit or if there is a valid block in the current round.
	// TODO: We can check if Proposal is for a different block as this is a sign of misbehavior!
	if cs.ProposalBlockParts == nil {
		cs.ProposalBlockParts = types.NewPartSetFromHeader(proposal.BlockID.PartSetHeader)
	}
	cs.Logger.Info("Received proposal", "proposal", proposal)
	return nil
}

// NOTE: block is not necessarily valid.
// Asynchronously triggers either enterPrevote (before we timeout of propose) or tryFinalizeCommit,
// once we have the full block.
func (cs *State) addProposalBlockPart(msg *BlockPartMessage, peerID p2p.ID) (added bool, err error) {
	height, round, part := msg.Height, msg.Round, msg.Part

	// Blocks might be reused, so round mismatch is OK
	if cs.Height != height {
		cs.Logger.Debug("Received block part from wrong height", "height", height, "round", round)
		return false, nil
	}

	// We're not expecting a block part.
	if cs.ProposalBlockParts == nil {
		// NOTE: this can happen when we've gone to a higher round and
		// then receive parts from the previous round - not necessarily a bad peer.
		cs.Logger.Info("Received a block part when we're not expecting any",
			"height", height, "round", round, "index", part.Index, "peer", peerID)
		return false, nil
	}

	added, err = cs.ProposalBlockParts.AddPart(part)
	if err != nil {
		return added, err
	}
	if cs.ProposalBlockParts.ByteSize() > cs.state.ConsensusParams.Block.MaxBytes {
		return added, fmt.Errorf("total size of proposal block parts exceeds maximum block bytes (%d > %d)",
			cs.ProposalBlockParts.ByteSize(), cs.state.ConsensusParams.Block.MaxBytes,
		)
	}
	if added && cs.ProposalBlockParts.IsComplete() {
		bz, err := ioutil.ReadAll(cs.ProposalBlockParts.GetReader())
		if err != nil {
			return added, err
		}

		var pbb = new(tmproto.Block)
		err = proto.Unmarshal(bz, pbb)
		if err != nil {
			return added, err
		}

		block, err := types.BlockFromProto(pbb)
		if err != nil {
			return added, err
		}

		cs.ProposalBlock = block
		// NOTE: it's possible to receive complete proposal blocks for future rounds without having the proposal
		cs.Logger.Info("Received complete proposal block", "height", cs.ProposalBlock.Height, "hash", cs.ProposalBlock.Hash())
		if err := cs.eventBus.PublishEventCompleteProposal(cs.CompleteProposalEvent()); err != nil {
			cs.Logger.Error("Error publishing event complete proposal", "err", err)
		}

		// Update Valid* if we can.
		prevotes := cs.Votes.Prevotes(cs.Round)
		blockID, hasTwoThirds := prevotes.TwoThirdsMajority()
		if hasTwoThirds && !blockID.IsZero() && (cs.ValidRound < cs.Round) {
			if cs.ProposalBlock.HashesTo(blockID.Hash) {
				cs.Logger.Info("Updating valid block to new proposal block",
					"valid-round", cs.Round, "valid-block-hash", cs.ProposalBlock.Hash())
				cs.ValidRound = cs.Round
				cs.ValidBlock = cs.ProposalBlock
				cs.ValidBlockParts = cs.ProposalBlockParts
			}
			// TODO: In case there is +2/3 majority in Prevotes set for some
			// block and cs.ProposalBlock contains different block, either
			// proposer is faulty or voting power of faulty processes is more
			// than 1/3. We should trigger in the future accountability
			// procedure at this point.
		}

		if cs.Step <= cstypes.RoundStepPropose && cs.isProposalComplete() {
			// Move onto the next step
			cs.enterPrevote(height, cs.Round)
			if hasTwoThirds { // this is optimisation as this will be triggered when prevote is added
				cs.enterPrecommit(height, cs.Round)
			}
		} else if cs.Step == cstypes.RoundStepCommit {
			// If we're waiting on the proposal block...
			cs.tryFinalizeCommit(height)
		}
		return added, nil
	}
	return added, nil
}

// Attempt to add the vote. if its a duplicate signature, dupeout the validator
func (cs *State) tryAddVote(vote *types.Vote, peerID p2p.ID) (bool, error) {
	added, err := cs.addVote(vote, peerID)
	if err != nil {
		// If the vote height is off, we'll just ignore it,
		// But if it's a conflicting sig, add it to the cs.evpool.
		// If it's otherwise invalid, punish peer.
		// nolint: gocritic
		if voteErr, ok := err.(*types.ErrVoteConflictingVotes); ok {
			if cs.privValidatorPubKey == nil {
				return false, errPubKeyIsNotSet
			}

			if bytes.Equal(vote.ValidatorAddress, cs.privValidatorPubKey.Address()) {
				cs.Logger.Error(
					"Found conflicting vote from ourselves. Did you unsafe_reset a validator?",
					"height",
					vote.Height,
					"round",
					vote.Round,
					"type",
					vote.Type)
				return added, err
			}
			var timestamp time.Time
			if voteErr.VoteA.Height == cs.state.InitialHeight {
				timestamp = cs.state.LastBlockTime // genesis time
			} else {
				timestamp = sm.MedianTime(cs.LastCommit.MakeCommit(), cs.LastValidators)
			}
			// form duplicate vote evidence from the conflicting votes and send it across to the
			// evidence pool
			ev := types.NewDuplicateVoteEvidence(voteErr.VoteA, voteErr.VoteB, timestamp, cs.Validators)
			evidenceErr := cs.evpool.AddEvidenceFromConsensus(ev)
			if evidenceErr != nil {
				cs.Logger.Error("Failed to add evidence to the evidence pool", "err", evidenceErr)
			} else {
				cs.Logger.Debug("Added evidence to the evidence pool", "ev", ev)
			}
			return added, err
		} else if err == types.ErrVoteNonDeterministicSignature {
			cs.Logger.Debug("Vote has non-deterministic signature", "err", err)
		} else {
			// Either
			// 1) bad peer OR
			// 2) not a bad peer? this can also err sometimes with "Unexpected step" OR
			// 3) tmkms use with multiple validators connecting to a single tmkms instance
			// 		(https://github.com/lazyledger/lazyledger-core/issues/3839).
			cs.Logger.Info("Error attempting to add vote", "err", err)
			return added, ErrAddingVote
		}
	}
	return added, nil
}

//-----------------------------------------------------------------------------

func (cs *State) addVote(
	vote *types.Vote,
	peerID p2p.ID) (added bool, err error) {
	cs.Logger.Debug(
		"addVote",
		"voteHeight",
		vote.Height,
		"voteType",
		vote.Type,
		"valIndex",
		vote.ValidatorIndex,
		"csHeight",
		cs.Height,
	)

	// A precommit for the previous height?
	// These come in while we wait timeoutCommit
	if vote.Height+1 == cs.Height && vote.Type == tmproto.PrecommitType {
		if cs.Step != cstypes.RoundStepNewHeight {
			// Late precommit at prior height is ignored
			cs.Logger.Debug("Precommit vote came in after commit timeout and has been ignored", "vote", vote)
			return
		}
		added, err = cs.LastCommit.AddVote(vote)
		if !added {
			return
		}

		cs.Logger.Info(fmt.Sprintf("Added to lastPrecommits: %v", cs.LastCommit.StringShort()))
		if err := cs.eventBus.PublishEventVote(types.EventDataVote{Vote: vote}); err != nil {
			return added, err
		}
		cs.evsw.FireEvent(types.EventVote, vote)

		// if we can skip timeoutCommit and have all the votes now,
		if cs.config.SkipTimeoutCommit && cs.LastCommit.HasAll() {
			// go straight to new round (skip timeout commit)
			// cs.scheduleTimeout(time.Duration(0), cs.Height, 0, cstypes.RoundStepNewHeight)
			cs.enterNewRound(cs.Height, 0)
		}

		return
	}

	// Height mismatch is ignored.
	// Not necessarily a bad peer, but not favourable behaviour.
	if vote.Height != cs.Height {
		cs.Logger.Info("Vote ignored and not added", "voteHeight", vote.Height, "csHeight", cs.Height, "peerID", peerID)
		return
	}

	height := cs.Height
	added, err = cs.Votes.AddVote(vote, peerID)
	if !added {
		// Either duplicate, or error upon cs.Votes.AddByIndex()
		return
	}

	if err := cs.eventBus.PublishEventVote(types.EventDataVote{Vote: vote}); err != nil {
		return added, err
	}
	cs.evsw.FireEvent(types.EventVote, vote)

	switch vote.Type {
	case tmproto.PrevoteType:
		prevotes := cs.Votes.Prevotes(vote.Round)
		cs.Logger.Info("Added to prevote", "vote", vote, "prevotes", prevotes.StringShort())

		// If +2/3 prevotes for a block or nil for *any* round:
		if blockID, ok := prevotes.TwoThirdsMajority(); ok {

			// There was a polka!
			// If we're locked but this is a recent polka, unlock.
			// If it matches our ProposalBlock, update the ValidBlock

			// Unlock if `cs.LockedRound < vote.Round <= cs.Round`
			// NOTE: If vote.Round > cs.Round, we'll deal with it when we get to vote.Round
			if (cs.LockedBlock != nil) &&
				(cs.LockedRound < vote.Round) &&
				(vote.Round <= cs.Round) &&
				!cs.LockedBlock.HashesTo(blockID.Hash) {

				cs.Logger.Info("Unlocking because of POL.", "lockedRound", cs.LockedRound, "POLRound", vote.Round)
				cs.LockedRound = -1
				cs.LockedBlock = nil
				cs.LockedBlockParts = nil
				if err := cs.eventBus.PublishEventUnlock(cs.RoundStateEvent()); err != nil {
					return added, err
				}
			}

			// Update Valid* if we can.
			// NOTE: our proposal block may be nil or not what received a polka..
			if len(blockID.Hash) != 0 && (cs.ValidRound < vote.Round) && (vote.Round == cs.Round) {

				if cs.ProposalBlock.HashesTo(blockID.Hash) {
					cs.Logger.Info(
						"Updating ValidBlock because of POL.", "validRound", cs.ValidRound, "POLRound", vote.Round)
					cs.ValidRound = vote.Round
					cs.ValidBlock = cs.ProposalBlock
					cs.ValidBlockParts = cs.ProposalBlockParts
				} else {
					cs.Logger.Info(
						"Valid block we don't know about. Set ProposalBlock=nil",
						"proposal", cs.ProposalBlock.Hash(), "blockID", blockID.Hash)
					// We're getting the wrong block.
					cs.ProposalBlock = nil
				}
				if !cs.ProposalBlockParts.HasHeader(blockID.PartSetHeader) {
					cs.ProposalBlockParts = types.NewPartSetFromHeader(blockID.PartSetHeader)
				}
				cs.evsw.FireEvent(types.EventValidBlock, &cs.RoundState)
				if err := cs.eventBus.PublishEventValidBlock(cs.RoundStateEvent()); err != nil {
					return added, err
				}
			}
		}

		// If +2/3 prevotes for *anything* for future round:
		switch {
		case cs.Round < vote.Round && prevotes.HasTwoThirdsAny():
			// Round-skip if there is any 2/3+ of votes ahead of us
			cs.enterNewRound(height, vote.Round)
		case cs.Round == vote.Round && cstypes.RoundStepPrevote <= cs.Step: // current round
			blockID, ok := prevotes.TwoThirdsMajority()
			if ok && (cs.isProposalComplete() || len(blockID.Hash) == 0) {
				cs.enterPrecommit(height, vote.Round)
			} else if prevotes.HasTwoThirdsAny() {
				cs.enterPrevoteWait(height, vote.Round)
			}
		case cs.Proposal != nil && 0 <= cs.Proposal.POLRound && cs.Proposal.POLRound == vote.Round:
			// If the proposal is now complete, enter prevote of cs.Round.
			if cs.isProposalComplete() {
				cs.enterPrevote(height, cs.Round)
			}
		}

	case tmproto.PrecommitType:
		precommits := cs.Votes.Precommits(vote.Round)
		cs.Logger.Info("Added to precommit", "vote", vote, "precommits", precommits.StringShort())

		blockID, ok := precommits.TwoThirdsMajority()
		if ok {
			// Executed as TwoThirdsMajority could be from a higher round
			cs.enterNewRound(height, vote.Round)
			cs.enterPrecommit(height, vote.Round)
			if len(blockID.Hash) != 0 {
				cs.enterCommit(height, vote.Round)
				if cs.config.SkipTimeoutCommit && precommits.HasAll() {
					cs.enterNewRound(cs.Height, 0)
				}
			} else {
				cs.enterPrecommitWait(height, vote.Round)
			}
		} else if cs.Round <= vote.Round && precommits.HasTwoThirdsAny() {
			cs.enterNewRound(height, vote.Round)
			cs.enterPrecommitWait(height, vote.Round)
		}

	default:
		panic(fmt.Sprintf("Unexpected vote type %v", vote.Type))
	}

	return added, err
}

// CONTRACT: cs.privValidator is not nil.
func (cs *State) signVote(
	msgType tmproto.SignedMsgType,
	hash []byte,
	header types.PartSetHeader,
) (*types.Vote, error) {
	// Flush the WAL. Otherwise, we may not recompute the same vote to sign,
	// and the privValidator will refuse to sign anything.
	if err := cs.wal.FlushAndSync(); err != nil {
		return nil, err
	}

	if cs.privValidatorPubKey == nil {
		return nil, errPubKeyIsNotSet
	}
	addr := cs.privValidatorPubKey.Address()
	valIdx, _ := cs.Validators.GetByAddress(addr)

	vote := &types.Vote{
		ValidatorAddress: addr,
		ValidatorIndex:   valIdx,
		Height:           cs.Height,
		Round:            cs.Round,
		Timestamp:        cs.voteTime(),
		Type:             msgType,
		BlockID:          types.BlockID{Hash: hash, PartSetHeader: header},
	}
	v := vote.ToProto()
	err := cs.privValidator.SignVote(cs.state.ChainID, v)
	vote.Signature = v.Signature

	return vote, err
}

func (cs *State) voteTime() time.Time {
	now := tmtime.Now()
	minVoteTime := now
	// TODO: We should remove next line in case we don't vote for v in case cs.ProposalBlock == nil,
	// even if cs.LockedBlock != nil. See https://docs.tendermint.com/master/spec/.
	timeIota := time.Duration(cs.state.ConsensusParams.Block.TimeIotaMs) * time.Millisecond
	if cs.LockedBlock != nil {
		// See the BFT time spec https://docs.tendermint.com/master/spec/consensus/bft-time.html
		minVoteTime = cs.LockedBlock.Time.Add(timeIota)
	} else if cs.ProposalBlock != nil {
		minVoteTime = cs.ProposalBlock.Time.Add(timeIota)
	}

	if now.After(minVoteTime) {
		return now
	}
	return minVoteTime
}

// sign the vote and publish on internalMsgQueue
func (cs *State) signAddVote(msgType tmproto.SignedMsgType, hash []byte, header types.PartSetHeader) *types.Vote {
	if cs.privValidator == nil { // the node does not have a key
		return nil
	}

	if cs.privValidatorPubKey == nil {
		// Vote won't be signed, but it's not critical.
		cs.Logger.Error(fmt.Sprintf("signAddVote: %v", errPubKeyIsNotSet))
		return nil
	}

	// If the node not in the validator set, do nothing.
	if !cs.Validators.HasAddress(cs.privValidatorPubKey.Address()) {
		return nil
	}

	// TODO: pass pubKey to signVote
	vote, err := cs.signVote(msgType, hash, header)
	if err == nil {
		cs.sendInternalMessage(msgInfo{&VoteMessage{vote}, ""})
		cs.Logger.Info("Signed and pushed vote", "height", cs.Height, "round", cs.Round, "vote", vote)
		return vote
	}
	// if !cs.replayMode {
	cs.Logger.Error("Error signing vote", "height", cs.Height, "round", cs.Round, "vote", vote, "err", err)
	// }
	return nil
}

// updatePrivValidatorPubKey get's the private validator public key and
// memoizes it. This func returns an error if the private validator is not
// responding or responds with an error.
func (cs *State) updatePrivValidatorPubKey() error {
	if cs.privValidator == nil {
		return nil
	}

	pubKey, err := cs.privValidator.GetPubKey()
	if err != nil {
		return err
	}
	cs.privValidatorPubKey = pubKey
	return nil
}

// look back to check existence of the node's consensus votes before joining consensus
func (cs *State) checkDoubleSigningRisk(height int64) error {
	if cs.privValidator != nil && cs.privValidatorPubKey != nil && cs.config.DoubleSignCheckHeight > 0 && height > 0 {
		valAddr := cs.privValidatorPubKey.Address()
		doubleSignCheckHeight := cs.config.DoubleSignCheckHeight
		if doubleSignCheckHeight > height {
			doubleSignCheckHeight = height
		}
		for i := int64(1); i < doubleSignCheckHeight; i++ {
			lastCommit := cs.blockStore.LoadSeenCommit(height - i)
			if lastCommit != nil {
				for sigIdx, s := range lastCommit.Signatures {
					if s.BlockIDFlag == types.BlockIDFlagCommit && bytes.Equal(s.ValidatorAddress, valAddr) {
						cs.Logger.Info("Found signature from the same key", "sig", s, "idx", sigIdx, "height", height-i)
						return ErrSignatureFoundInPastBlocks
					}
				}
			}
		}
	}
	return nil
}

//---------------------------------------------------------

func CompareHRS(h1 int64, r1 int32, s1 cstypes.RoundStepType, h2 int64, r2 int32, s2 cstypes.RoundStepType) int {
	if h1 < h2 {
		return -1
	} else if h1 > h2 {
		return 1
	}
	if r1 < r2 {
		return -1
	} else if r1 > r2 {
		return 1
	}
	if s1 < s2 {
		return -1
	} else if s1 > s2 {
		return 1
	}
	return 0
}

// repairWalFile decodes messages from src (until the decoder errors) and
// writes them to dst.
func repairWalFile(src, dst string) error {
	in, err := os.Open(src)
	if err != nil {
		return err
	}
	defer in.Close()

	out, err := os.Create(dst)
	if err != nil {
		return err
	}
	defer out.Close()

	var (
		dec = NewWALDecoder(in)
		enc = NewWALEncoder(out)
	)

	// best-case repair (until first error is encountered)
	for {
		msg, err := dec.Decode()
		if err != nil {
			break
		}

		err = enc.Encode(msg)
		if err != nil {
			return fmt.Errorf("failed to encode msg: %w", err)
		}
	}

	return nil
}<|MERGE_RESOLUTION|>--- conflicted
+++ resolved
@@ -1117,25 +1117,20 @@
 		cs.Logger.Error("enterPropose: Error signing proposal", "height", height, "round", round, "err", err)
 	}
 
+	// TODO(evan): don't hard code context and timeout
+	//
+	// TODO(ismail): get rid of this check and ensure that ipfs was
+	// initialized here
+	//
+	// TODO(ismail): capture this in the Consensus ADR
 	// post data to ipfs
-	// TODO(evan): don't hard code context and timeout
-<<<<<<< HEAD
-	// FIXME: we have to put on proposing a block for DAS validators
-	//  to be able to start sampling immediately
-	if cs.IpfsAPI != nil {
-=======
 	if cs.ipfs != nil {
->>>>>>> 280cc82d
 		// longer timeouts result in block proposers failing to propose blocks in time.
-		ctx, cancel := context.WithTimeout(context.Background(), time.Second*15)
+		ctx, cancel := context.WithTimeout(context.Background(), time.Millisecond*1500)
 		defer cancel()
-<<<<<<< HEAD
 		cs.Logger.Error("Putting Block to ipfs", "height", block.Height)
-		err := block.PutBlock(ctx, cs.IpfsAPI.Dag())
-=======
 		// TODO: post data to IPFS in a goroutine
 		err := ipld.PutBlock(ctx, cs.ipfs.Dag(), block)
->>>>>>> 280cc82d
 		if err != nil {
 			cs.Logger.Error(fmt.Sprintf("failure to post block data to IPFS: %s", err.Error()))
 			panic(fmt.Sprintf("failure to post block data to IPFS: %s", err.Error()))
